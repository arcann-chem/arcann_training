--- conflicted
+++ resolved
@@ -33,19 +33,16 @@
 labeling_json = cf.json_read(labeling_json_fpath, abort=True)
 del current_iteration_zfill, training_iterative_apath
 
-<<<<<<< HEAD
 if labeling_json['is_launched'] is True:
     logging.critical('Already launched.')
     logging.critical('Aborting...')
     sys.exit(1)
 
-=======
 if labeling_json['is_locked'] is False:
     logging.critical('Lock found. Run/Check first: labeling1_prep.py')
     logging.critical('Aborting...')
     sys.exit(1)
     
->>>>>>> 960b5b7c
 cluster = cf.check_cluster()
 
 if labeling_json['cluster'] != cluster:

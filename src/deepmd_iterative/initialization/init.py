--- conflicted
+++ resolved
@@ -60,7 +60,6 @@
     )
 
     # ### Create the config.json (and set everything)
-<<<<<<< HEAD
     config_json = {"system": read_key_input_json(
         input_json,
         new_input_json,
@@ -84,27 +83,6 @@
         default_present,
     ), 
     "current_iteration": 0}
-=======
-    config_json = {
-        "system": read_key_input_json(
-            input_json,
-            new_input_json,
-            "system",
-            default_input_json,
-            step_name,
-            default_present,
-        ),
-        "nb_nnp": read_key_input_json(
-            input_json,
-            new_input_json,
-            "nb_nnp",
-            default_input_json,
-            step_name,
-            default_present,
-        ),
-        "current_iteration": 0,
-    }
->>>>>>> ec0bcf74
     current_iteration_zfill = str(config_json["current_iteration"]).zfill(3)
     config_json["subsys_nr"] = {}
     for it0_subsys_nr, it_subsys_nr in enumerate(

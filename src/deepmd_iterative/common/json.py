from pathlib import Path
import logging
import sys
import json
from typing import Union, Dict, Any


def load_json_file(
    file_path: Path, abort_on_error: bool = True, enable_logging: bool = False
) -> Dict:
    """
    Load a JSON file from the given file path and return its contents as a dictionary.

    Args:
        file_path (Path): The path to the JSON file to be loaded.
        abort_on_error (bool, optional): Whether to abort the program if the file cannot be found. If True, an error
            message is logged and the program exits with an error code. If False, an empty dictionary is returned.
            Defaults to True.
        enable_logging (bool, optional): Whether to log information about the loading process. Defaults to False.

    Returns:
        Dict: A dictionary containing the contents of the JSON file.

    Raises:
        FileNotFoundError: If the file cannot be found and abort_on_error is True.
    """
    # Check if the file exists and is a file
    if file_path.is_file():
        # If logging is enabled, log information about the loading process
        if enable_logging:
            logging.info(f"Loading {file_path.name} from {file_path.parent}")
        # Open the file and load the contents as a dictionary
        with file_path.open(encoding="UTF-8") as json_file:
            return json.load(json_file)
    else:
        # If the file cannot be found and abort_on_error is True, log an error message and exit with an error code
        if abort_on_error:
            error_msg = f"File {file_path.name} not found in {file_path.parent}."
            logging.error(f"{error_msg}\nAborting...")
            sys.exit(1)
            # raise FileNotFoundError(error_msg)
        # If abort_on_error is False, return an empty dictionary
        else:
            # If logging is enabled, log information about the creation of the empty dictionary
            if enable_logging:
                logging.info(
                    f"Creating an empty dictionary: {file_path.name} in {file_path.parent}"
                )
            return {}


def load_default_json_file(file_path: Path) -> Dict:
    """
    Load a JSON file from the given file path and return its contents as a dictionary.

    Args:
        file_path (Path): The path to the JSON file to be loaded.

    Returns:
        Dict: A dictionary containing the contents of the JSON file.

    """
    # Check if the file exists and is a file
    if file_path.is_file():
        # Open the file and load the contents as a dictionary
        with file_path.open(encoding="UTF-8") as json_file:
            return json.load(json_file)
    else:
        # If the file cannot be found, return an empty dictionary and log a warning
        logging.warning(
            f"Default file {file_path.name} not found in {file_path.parent}"
        )
        logging.warning(f"Check your installation")
        return {}


def write_json_file(
    json_dict: dict, file_path: Path, enable_logging: bool = False
) -> None:
    """
    Write a dictionary to a JSON file.

    Args:
        json_dict (dict): A dictionary containing data to be written to the JSON file.
        file_path (Path): A path object representing the file to write the JSON data to.
        log_write (bool, optional): If True, log a message indicating the file and path that the JSON data is being written to.
    """

    # Open the file specified by the file_path argument in write mode
    with file_path.open("w", encoding="UTF-8") as json_file:
        # Use the json.dump() method to write the JSON data to the file
        json.dump(json_dict, json_file, indent=4)
        # If log_write is True, log a message indicating the file and path that the JSON data is being written to
        if enable_logging:
            logging.info(f"JSON data written to {file_path.absolute()}")


def backup_and_overwrite_json_file(
    json_dict: dict, file_path: Path, enable_logging: bool = False
) -> None:
    """
    Write a dictionary to a JSON file after creating a backup of the existing file.

    If the file already exists, it will be renamed to have a ".json.bak" extension before the new data is written. If the
    file is a symbolic link, it will be removed before the new data is written.

    Args:
        json_dict (dict): A dictionary containing data to be written to the JSON file.
        file_path (Path): A path object representing the file to write the JSON data to.
        enable_logging (bool, optional): Whether to log information about the writing process. Defaults to False.
    """
    # Create a backup of the original file, if it exists
    if file_path.is_file() and not file_path.is_symlink():
        backup_path = file_path.with_suffix(".json.bak")
        file_path.rename(backup_path)
    # If the file is a symbolic link, remove it
    elif file_path.is_symlink():
        file_path.unlink()
    # Write the new data to the original file
    write_json_file(json_dict, file_path, enable_logging)


def add_key_value_to_dict(dictionary: dict, key: str, value: Any) -> None:
    """
    Add a new key-value pair to a dictionary.

    If the dictionary is empty, a new sub-dictionary will be created with the specified key and value.
    If the key does not already exist in the dictionary, a new sub-dictionary will be created with the specified key and value.
    If the key already exists in the dictionary, the existing sub-dictionary's value will be updated.

    Args:
        dictionary (dict): The dictionary to which the key-value pair should be added.
        key (str): The key to use for the new or updated sub-dictionary.
        value (Any): The value to be associated with the new or updated sub-dictionary.
    """
    if not isinstance(dictionary, dict):
        raise TypeError('The "dictionary" argument must be a dictionary.')
    if not isinstance(key, str):
        raise TypeError('The "key" argument must be a string.')
    if key == "":
        raise ValueError('The "key" argument must not be an empty string.')

    dictionary.setdefault(key, {})["value"] = value


############################################
def read_key_input_json(
<<<<<<< HEAD
        input_json: dict,
        new_input_json: dict,
        key: str,
        default_inputs_json: dict,
        step: str,
        default_present: bool = True,
        subsys_index: int = -1,
        subsys_number: int = 0,
        exploration_dep: int = -1
=======
    input_json: dict,
    new_input_json: dict,
    key: str,
    default_inputs_json: dict,
    step: str,
    default_present: bool = True,
    subsys_index: int = -1,
    subsys_number: int = 0,
>>>>>>> ec0bcf74
) -> Union[str, float, int, None]:
    """_summary_

    Args:
        input_json (dict): _description_
        new_input_json (dict): _description_
        key (str): _description_
        default_inputs_json (dict): _description_
        step (str): _description_
        default_present (bool, optional): _description_. Defaults to True.
        subsys_index (int, optional): _description_. Defaults to -1.
        subsys_number (int, optional): _description_. Defaults to 0.
        exploration_dep (int, optional): _description. Defaults to 1.

    Returns:
        _type_: _description_
    """
    # ### Special keys first:
    if "system" in key and key in input_json and "value" in input_json[key]:
        if isinstance(input_json[key]["value"], str):
            add_key_value_to_dict(new_input_json, key, input_json[key]["value"])
            return input_json[key]["value"]
        else:
            logging.error(f'Wrong type: "{key}" is {type(input_json[key]["value"])}')
            logging.error(f'Wrong type: "{key}" should be {str}')
            logging.error(f"Aborting...")
            sys.exit(1)
    elif "subsys_nr" in key and key in input_json and "value" in input_json[key]:
        if isinstance(input_json[key]["value"], list) and [
            isinstance(input_json[key]["value"][_], str)
            for _ in range(len(input_json[key]["value"]))
        ]:
            add_key_value_to_dict(new_input_json, key, input_json[key]["value"])
            return input_json[key]["value"]
        else:
            logging.error(f'Wrong type: "{key}" is {type(input_json[key]["value"])}')
            logging.error(f'Wrong type: "{key}" should be a {list} of {str}')
            logging.error(f"Aborting...")
            sys.exit(1)
    elif (
        "user_cluster_keyword" in key
        and key in input_json
        and "value" in input_json[key]
    ):
        if isinstance(input_json[key]["value"], bool):
            add_key_value_to_dict(new_input_json, key, input_json[key]["value"])
            return input_json[key]["value"]
        elif isinstance(input_json[key]["value"], str):
            add_key_value_to_dict(new_input_json, key, input_json[key]["value"])
            return input_json[key]["value"]
        elif isinstance(input_json[key]["value"], list) and [
            isinstance(input_json[key]["value"][_], str)
            for _ in range(len(input_json[key]["value"]))
        ]:
            add_key_value_to_dict(new_input_json, key, input_json[key]["value"])
            return input_json[key]["value"]
        else:
            logging.error(f'Wrong type: "{key}" is {type(input_json[key]["value"])}')
            logging.error(f'Wrong type: "{key}" should be a {bool} in the form: False')
            logging.error(
                f'Wrong type: "{key}" should be a {list} of {str} in the form: ["project","allocation","arch_name"]'
            )
            logging.error(
                f'Wrong type: "{key}" should be a {str} in the form: "shortcut"'
            )
            logging.error(f"Aborting...")
            sys.exit(1)
    # ### Check if the key is in the user input
    if key in input_json:
        # ### Check if the key has a key called 'value'
        if "value" in input_json[key]:
            if input_json[key]["value"] is not None:
                # ### Check if the key is subsys dependent (can be a list of values)
                # ### If -1 it means no list
                if subsys_index == -1:
                    # ### Check if the type correspond to the default
                    if isinstance(
                        input_json[key]["value"], type(default_inputs_json[step][key])
                    ):
                        add_key_value_to_dict(
                            new_input_json, key, input_json[key]["value"]
                        )
                        return input_json[key]["value"]
                    else:
                        logging.error(
                            f"Wrong type: \"{key}\" is {type(input_json[key]['value'])}"
                        )
                        logging.error(
                            f'Wrong type: "{key}" should be {type(default_inputs_json[step][key])}'
                        )
                        logging.error(f"Aborting...")
                        sys.exit(1)
                # ### If not then it is list
                else:
                    # ### Check if it has the same type (meaning same value get propagated)
                    if isinstance(input_json[key]["value"], list) and isinstance(
                        input_json[key]["value"], type(default_inputs_json[step][key])
                    ):
                        add_key_value_to_dict(
                            new_input_json, key, input_json[key]["value"]
                        )
                        return input_json[key]["value"]
                    # ### If not check if it is a list, and if the type inside the list matches, and return index
                    elif (
                        isinstance(input_json[key]["value"], list)
                        and [
                            isinstance(
                                input_json[key]["value"][_],
                                type(default_inputs_json[step][key]),
                            )
                            for _ in range(len(input_json[key]["value"]))
                        ]
                        and subsys_number == len(input_json[key]["value"])
                    ):
                        add_key_value_to_dict(
                            new_input_json, key, input_json[key]["value"]
                        )
                        return input_json[key]["value"][subsys_index]
                    elif (
                        isinstance(input_json[key]["value"], list)
                        and [
                            isinstance(
                                input_json[key]["value"][_],
                                type(default_inputs_json[step][key]),
                            )
                            for _ in range(len(input_json[key]["value"]))
                        ]
                        and subsys_number != len(input_json[key]["value"])
                    ):
                        logging.error(
                            f"Wrong size: The length of the list is {len(input_json[key]['value'])}"
                        )
                        logging.error(
                            f"Wrong size: The length of the list should be {subsys_number} [Subsys number]"
                        )
                        logging.error(f"Aborting...")
                        sys.exit(1)
                    elif not isinstance(input_json[key]["value"], list):
                        logging.error(
                            f'Wrong type: "{key}" is {type(input_json[key]["value"])}'
                        )
                        logging.error(
                            f'Wrong type: "{key}" should be {type(default_inputs_json[step][key])} '
                            f"[Will be repeated on all subsys] "
                        )
                        logging.error(f"Aborting...")
                        sys.exit(1)
                    elif isinstance(input_json[key]["value"], list):
                        logging.error(
                            f'Wrong type: "{key}" is a {list} of {type(input_json[key]["value"][subsys_index])}'
                        )
                        logging.error(
                            f'Wrong type: "{key}" should a {list} of {type(default_inputs_json[step][key])}'
                        )
                        logging.error(f"Aborting...")
                        sys.exit(1)
            else:
                pass
        else:
            logging.error(f'The key "{key}" does not have a value subkey')
            logging.error(f"Check your structure")
            logging.error("Aborting...")
            sys.exit(1)
    if not default_present:
        logging.error(f"The defaut_input.json is not present")
        logging.error(f"Check your installation or provide all correct values")
        logging.error(f"Aborting...")
        sys.exit(1)
    if key in default_inputs_json[step]:
        if default_inputs_json[step][key] is None:
            logging.error(f'There is no default value for this "{key}"')
            logging.error(f"Aborting...")
            sys.exit(1)
        else:
<<<<<<< HEAD
            if exploration_dep == -1:
                add_key_value_to_new_input(
                    new_input_json, key, default_inputs_json[step][key]
                )
                return default_inputs_json[step][key]
            elif exploration_dep == 0:
                add_key_value_to_new_input(
                    new_input_json, key, default_inputs_json[step][key][0]
                )
                return default_inputs_json[step][key][0]
            else:
                add_key_value_to_new_input(
                    new_input_json, key, default_inputs_json[step][key][1]
                )
                return default_inputs_json[step][key][1]
            

# def json_read_input(
#     file_path: Path, default_file: Path, is_logged: bool = False
# ) -> dict:
#     """Read a JSON file to a JSON dict. Special for inputs (read a default one if not present)

#     Args:
#         file_path (Path): Path object to the file
#         default_file (Path): Path object to the default one
#         is_logged (bool, optional): _description_. Defaults to False.

#     Returns:
#         dict: _description_
#     """
#     if file_path.is_file():
#         if is_logged:
#             logging.info(f"Loading {file_path.name} from {file_path.parent}")
#         user_input_json = json.load(file_path.open())
#         if default_file.is_file():
#             default_input_json = json.load(default_file.open())
#         else:
#             default_input_json = {}
#         return user_input_json, default_input_json
#     elif default_file.is_file():
#         if is_logged:
#             logging.info(
#                 f"Loading {default_file.name} from {default_file.parent}"
#             )
#         return json.load(default_file.open())
#     else:
#         logging.error(f"No input files found (user an")
#         logging.error(f"Aborting...")
#         sys.exit(1)


# def json_check_key_and_return_default(
#     json_dict: dict,
#     new_json_dict: dict,
#     key: str,
#     default_value=None,
#     list_index: int = -1,
# ):
#     """Check a key in dict and return values or default values

#     Args:
#         json_dict (dict): the dict
#         key (str): the key (must be in the first depth of the dict (something returned by dict.keys()))
#         default_value (_type_, optional): the default value trigger. Defaults to None.
#         list_index (int, optional): the index of the list (for subsys). Defaults to -1.

#     Returns:
#         Any: the value
#     """
#     default: bool
#     if type(default_value) is int or type(default_value) is float:
#         if json_dict[key]['value'] == default_value:
#             default = True
#         else:
#             default = False
#             add_key_value_to_new_input(new_json_dict, key, json_dict[key]['value'])
#             return json_dict[key]['value']
#     elif type(default_value) is list:
#         if len(json_dict[key]['value']) == 0:
#             default = True
#         else:
#             default = False
#     elif type(default_value) is str:
#         if json_dict[key]['value'] == default_value:
#             default = True
#         else:
#             default = False
#     elif json_dict[key]['value'] is None:
#         logging.error(f"There is no default value for this {key}")
#         logging.error("Aborting...")
#         sys.exit(1)
#     else:
#         default = False
#     if default:
#         if list_index == -1:
#             add_key_value_to_new_input(new_json_dict, key, json_dict[key]['_default'])
#             return json_dict[key]['_default']
#         elif type(json_dict[key]['_default']) is not list:
#             add_key_value_to_new_input(new_json_dict, key, json_dict[key]['_default'])
#             return json_dict[key]['_default']
#         else:
#             add_key_value_to_new_input(
#                 new_json_dict, key, json_dict[key]['_default'][list_index]
#             )
#             return json_dict[key]['_default'][list_index]
#     else:
#         if list_index == -1:
#             add_key_value_to_new_input(new_json_dict, key, json_dict[key]['value'])
#             return json_dict[key]['value']
#         else:
#             add_key_value_to_new_input(
#                 new_json_dict, key, json_dict[key]['value'][list_index]
#             )
#             return json_dict[key]['value'][list_index]
=======
            add_key_value_to_dict(new_input_json, key, default_inputs_json[step][key])
            return default_inputs_json[step][key]
>>>>>>> ec0bcf74
<|MERGE_RESOLUTION|>--- conflicted
+++ resolved
@@ -145,7 +145,6 @@
 
 ############################################
 def read_key_input_json(
-<<<<<<< HEAD
         input_json: dict,
         new_input_json: dict,
         key: str,
@@ -155,16 +154,6 @@
         subsys_index: int = -1,
         subsys_number: int = 0,
         exploration_dep: int = -1
-=======
-    input_json: dict,
-    new_input_json: dict,
-    key: str,
-    default_inputs_json: dict,
-    step: str,
-    default_present: bool = True,
-    subsys_index: int = -1,
-    subsys_number: int = 0,
->>>>>>> ec0bcf74
 ) -> Union[str, float, int, None]:
     """_summary_
 
@@ -339,7 +328,6 @@
             logging.error(f"Aborting...")
             sys.exit(1)
         else:
-<<<<<<< HEAD
             if exploration_dep == -1:
                 add_key_value_to_new_input(
                     new_input_json, key, default_inputs_json[step][key]
@@ -453,8 +441,4 @@
 #             add_key_value_to_new_input(
 #                 new_json_dict, key, json_dict[key]['value'][list_index]
 #             )
-#             return json_dict[key]['value'][list_index]
-=======
-            add_key_value_to_dict(new_input_json, key, default_inputs_json[step][key])
-            return default_inputs_json[step][key]
->>>>>>> ec0bcf74
+#             return json_dict[key]['value'][list_index]
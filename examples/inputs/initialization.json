{
    "step_name": "initialization",
    "system": { "value": null, "_comment": "str"},
<<<<<<< HEAD
    "subsys_nr": { "value": null, "_comment":"list of str"},
    "nb_nnp": { "value": null, "_comment": "int", "_default": 3},
    "exploration_type": { "value": null, "_comment": "str, lammps or i-PI", "_default": "lammps"}
=======
    "subsys_nr": { "value": null, "_comment": "list of str"},
    "nb_nnp": { "value": null, "_comment": "int", "_default": 3}
>>>>>>> a86c81fd
}<|MERGE_RESOLUTION|>--- conflicted
+++ resolved
@@ -1,12 +1,7 @@
 {
     "step_name": "initialization",
     "system": { "value": null, "_comment": "str"},
-<<<<<<< HEAD
-    "subsys_nr": { "value": null, "_comment":"list of str"},
+    "subsys_nr": { "value": null, "_comment": "list of str"},
     "nb_nnp": { "value": null, "_comment": "int", "_default": 3},
     "exploration_type": { "value": null, "_comment": "str, lammps or i-PI", "_default": "lammps"}
-=======
-    "subsys_nr": { "value": null, "_comment": "list of str"},
-    "nb_nnp": { "value": null, "_comment": "int", "_default": 3}
->>>>>>> a86c81fd
 }